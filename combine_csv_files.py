--- conflicted
+++ resolved
@@ -98,18 +98,15 @@
         if results_df.empty:
             logging.warning(f"No valid timestamp data in results CSV: {results_csv}")
             return False
-        
-<<<<<<< HEAD
-        # Convert timestamp to numeric
-        try:
-            results_df['timestamp'] = pd.to_numeric(results_df['timestamp'], errors='coerce')
-            results_df = results_df.dropna(subset=['timestamp'])
-=======
+            
+        if logs_df.empty:
+            logging.warning(f"No valid timestamp data in logs CSV: {logs_csv}")
+            return False
+        
         # Convert timestamp to integer (Unix ms) if it's not already
         try:
             results_df['timestamp'] = pd.to_numeric(results_df['timestamp'], errors='coerce').astype('Int64')
             logs_df['timestamp'] = pd.to_numeric(logs_df['timestamp'], errors='coerce').astype('Int64')
->>>>>>> 421ea51d
         except Exception as e:
             logging.error(f"Error converting timestamps to numeric in results: {e}")
             return False
